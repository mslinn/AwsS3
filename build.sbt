/* Copyright 2012-2019 Micronautics Research Corporation. */

import sbt.Keys._

name := "awslib_scala"
organization := "com.micronautics"
licenses += ("Apache-2.0", url("https://www.apache.org/licenses/LICENSE-2.0.html"))
scalaVersion := "2.13.1"
crossScalaVersions := Seq("2.10.6", "2.11.12", "2.12.10", "2.13.1")

scalacOptions ++=
  scalaVersion {
    case sv if sv.startsWith("2.10") => List(
      "-target:jvm-1.7"
    )

    case _ => List(
      "-target:jvm-1.8",
      "-Ywarn-unused"
    )
  }.value ++ Seq(
    "-deprecation",
    "-encoding", "UTF-8",
    "-feature",
    "-unchecked",
    "-Xlint"
  )

fork in Test := false

// define the statements initially evaluated when entering 'console', 'console-quick', or 'console-project'
initialCommands := """
                     |""".stripMargin

javacOptions ++=
  scalaVersion {
    case sv if sv.startsWith("2.10") => List(
      "-source", "1.7",
      "-target", "1.7"
    )

    case _ => List(
      "-source", "1.8",
      "-target", "1.8"
    )
  }.value ++ Seq(
    "-Xlint:deprecation",
    "-Xlint:unchecked",
    "-g:vars"
  )

scalacOptions in (Compile, doc) ++= baseDirectory.map {
  bd: File => Seq[String](
     "-sourcepath", bd.getAbsolutePath,
     "-doc-source-url", "https://github.com/mslinn/{name.value}/tree/master€{FILE_PATH}.scala"
  )
}.value

resolvers ++= Seq(
  "micronautics/scala on bintray" at "https://dl.bintray.com/micronautics/scala"
)

libraryDependencies ++= {
  val httpV = "4.5.10"
  val jackV = "2.9.9"
  Seq(
    "org.apache.httpcomponents"  %  "httpclient"          % httpV      withSources() force(),
    "org.apache.httpcomponents"  %  "httpcore"            % "4.4.12"   withSources() force(),
    "org.apache.httpcomponents"  %  "httpmime"            % httpV      withSources() force(),
    "org.codehaus.jackson"       %  "jackson-mapper-asl"  % "1.9.13"   withSources(),
    "com.amazonaws"              %  "aws-java-sdk-osgi"   % "1.11.693" withSources(),
    "org.joda"                   %  "joda-convert"        % "1.9.2"      withSources() force(),
    "com.fasterxml.jackson.core" %  "jackson-annotations" % jackV      withSources() force(),
    "com.fasterxml.jackson.core" %  "jackson-core"        % jackV      withSources() force(),
    "com.fasterxml.jackson.core" %  "jackson-databind"    % jackV      withSources(),
    "com.google.code.findbugs"   %  "jsr305"              % "3.0.2"    withSources() force(),
    "com.micronautics"           %% "scalacourses-utils"  % "0.3.4"    withSources(),
    "com.typesafe"               %  "config"              % "1.3.0"    withSources() force(),
<<<<<<< HEAD
    "commons-codec"              %  "commons-codec"       % "1.10"     withSources() force(),
    "commons-io"                 %  "commons-io"          % "2.6"      withSources(),
=======
    "commons-codec"              %  "commons-codec"       % "1.13"     withSources() force(),
    "commons-io"                 %  "commons-io"          % "2.4"      withSources(),
>>>>>>> 999d8286
    "commons-lang"               %  "commons-lang"        % "2.6"      withSources(),
    "ch.qos.logback"             %  "logback-classic"     % "1.1.11"    withSources(),
    "ch.qos.logback"             %  "logback-classic"     % "1.1.3"    withSources(),
    "org.slf4j"                  %  "slf4j-api"           % "1.7.29"   withSources() force(),
    //
    "junit"                      %  "junit"               % "4.12"  % Test
  )
}

libraryDependencies ++= scalaVersion {
  case sv if sv.startsWith("2.13") => // Builds with Scala 2.13.x, Play 2.6.x
    Seq(
      "com.typesafe.play"        %% "play-json"        % "2.7.4" withSources() force(),
      "org.clapper"              %% "grizzled-scala"   % "4.9.3" withSources(),
      //
      "com.typesafe.play"        %% "play"             % "2.7.3" % Test withSources(),
      "com.typesafe.play"        %% "play-ws"          % "2.7.3" % Test withSources(),
      "org.scalatestplus.play" %% "scalatestplus-play" % "4.0.3" % Test withSources()
    )

  case sv if sv.startsWith("2.12") => // Builds with Scala 2.12.x, Play 2.6.x
    val playV = "2.6.0-M1"
    Seq(
      "com.typesafe.play"        %% "play-json"        % playV   withSources() force(),
      "org.clapper"              %% "grizzled-scala"   % "4.2.0" withSources(),
      //
      "com.typesafe.play"        %% "play"             % playV   % Test withSources(),
      "com.typesafe.play"        %% "play-ws"          % playV   % Test withSources(),
      "org.scalatestplus.play" %% "scalatestplus-play" % "4.0.3" % Test withSources()
    )

  case sv if sv.startsWith("2.11") => // Builds with Scala 2.11.x, Play 2.5.x
    val playV = "2.5.12"
    Seq(
      "com.typesafe.play"        %% "play-json"        % playV    withSources() force(),
      "com.typesafe.play"        %% "play-iteratees"   % playV    withSources() force(),
      "com.typesafe.play"        %% "play-datacommons" % playV    withSources() force(),
      "com.github.nscala-time"   %% "nscala-time"      % "2.16.0" withSources(),
      "org.clapper"              %% "grizzled-scala"   % "4.2.0"  withSources(),
      //
      "com.typesafe.play"      %% "play"               % playV    % Test withSources(),
      "com.typesafe.play"      %% "play-ws"            % playV    % Test withSources(),
      "org.scalatestplus.play" %% "scalatestplus-play" % "4.0.3"  % Test withSources()
    )

  case sv if sv.startsWith("2.10") => // Builds with Scala 2.10.x, Play 2.2.6
    val playV = "2.2.6"
    Seq(
      "com.typesafe.play"        %% "play-json"           % playV    withSources() force(),
      "com.typesafe.play"        %% "play-iteratees"      % playV    withSources() force(),
      "com.typesafe.play"        %% "play-datacommons"    % playV    withSources() force(),
      "com.github.nscala-time"   %% "nscala-time"         % "2.4.0"  exclude("joda-time", "joda-time"),
      "joda-time"                %  "joda-time"           % "2.8.2",
      "org.clapper"              %  "grizzled-scala_2.10" % "1.3"    withSources(),
      "org.scala-lang"           %  "scala-reflect"       % "2.10.6" force(),
      //
      "com.typesafe.play"        %% "play"                % playV      % Test withSources(),
      "org.scalatestplus"        %% "play"                % "1.4.0-M4" % Test withSources()
    )
}.value

licenses += ("MIT", url("https://opensource.org/licenses/MIT"))

//updateOptions := updateOptions.value.withCachedResolution(cachedResoluton = true)
logBuffered in Test := false

//logLevel := Level.Error

// Only show warnings and errors on the screen for compilations.
// This applies to both test:compile and compile and is Info by default
//logLevel in compile := Level.Warn
logLevel in test := Level.Info // Level.INFO is needed to see detailed output when running tests

name := "awslib_scala"

organization := "com.micronautics"

parallelExecution in Test := false

resolvers ++= Seq(
  "Typesafe Releases"             at "https://repo.typesafe.com/typesafe/releases",
  "micronautics/scala on bintray" at "https://dl.bintray.com/micronautics/scala"
)

scalacOptions ++=
  scalaVersion {
    case sv if sv.startsWith("2.10") => List(
      "-target:jvm-1.7"
    )

    case _ => List(
      "-target:jvm-1.8",
      "-Ywarn-unused"
    )
  }.value ++ Seq(
    "-deprecation",
    "-encoding", "UTF-8",
    "-feature",
    "-unchecked",
    "-Ywarn-adapted-args",
    "-Ywarn-dead-code",
    "-Ywarn-numeric-widen",
    "-Ywarn-value-discard",
    "-Xfuture",
    "-Xlint"
  )

scalacOptions in (Compile, doc) ++= baseDirectory.map {
  bd: File => Seq[String](
     "-sourcepath", bd.getAbsolutePath,
     "-doc-source-url", "https://github.com/mslinn/awslib_scala/tree/master€{FILE_PATH}.scala"
  )
}.value

scalaVersion := "2.12.8"

scmInfo := Some(
  ScmInfo(
    url(s"https://github.com/mslinn/$name"),
    s"git@github.com:mslinn/$name.git"
  )
)

ThisBuild / turbo := true

version := "1.1.13"<|MERGE_RESOLUTION|>--- conflicted
+++ resolved
@@ -76,13 +76,8 @@
     "com.google.code.findbugs"   %  "jsr305"              % "3.0.2"    withSources() force(),
     "com.micronautics"           %% "scalacourses-utils"  % "0.3.4"    withSources(),
     "com.typesafe"               %  "config"              % "1.3.0"    withSources() force(),
-<<<<<<< HEAD
-    "commons-codec"              %  "commons-codec"       % "1.10"     withSources() force(),
     "commons-io"                 %  "commons-io"          % "2.6"      withSources(),
-=======
     "commons-codec"              %  "commons-codec"       % "1.13"     withSources() force(),
-    "commons-io"                 %  "commons-io"          % "2.4"      withSources(),
->>>>>>> 999d8286
     "commons-lang"               %  "commons-lang"        % "2.6"      withSources(),
     "ch.qos.logback"             %  "logback-classic"     % "1.1.11"    withSources(),
     "ch.qos.logback"             %  "logback-classic"     % "1.1.3"    withSources(),
