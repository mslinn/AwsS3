--- conflicted
+++ resolved
@@ -89,13 +89,7 @@
       "com.typesafe.play"        %% "play-iteratees"          % playV    withSources() force(),
       "com.typesafe.play"        %% "play-datacommons"        % playV    withSources() force(),
       "com.github.nscala-time"   %% "nscala-time"             % "2.16.0" withSources(),
-<<<<<<< HEAD
-      "org.clapper"              %% "grizzled-scala"          % "4.2.0"  withSources(),
       "org.scala-lang.modules"   %% "scala-collection-compat" % "2.1.3"  withSources(),
-=======
-      "org.clapper"              %% "grizzled-scala"          % "4.10.0"  withSources(),
-      "org.scala-lang.modules"   %% "scala-collection-compat" % "2.1.2"  withSources(),
->>>>>>> 59131b90
       //
       "com.typesafe.play"      %% "play"                      % playV    % Test withSources(),
       "com.typesafe.play"      %% "play-ws"                   % playV    % Test withSources(),
