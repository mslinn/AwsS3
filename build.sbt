--- conflicted
+++ resolved
@@ -64,31 +64,22 @@
   val httpV = "4.5.10"
   val jackV = "2.9.9"
   Seq(
+    "ch.qos.logback"             %  "logback-classic"     % "1.1.11"   withSources(),
+    "com.amazonaws"              %  "aws-java-sdk-osgi"   % "1.11.693" withSources(),
+    "com.fasterxml.jackson.core" %  "jackson-annotations" % jackV      withSources() force(),
+    "com.fasterxml.jackson.core" %  "jackson-core"        % jackV      withSources() force(),
+    "com.fasterxml.jackson.core" %  "jackson-databind"    % jackV      withSources(),
+    "com.google.code.findbugs"   %  "jsr305"              % "3.0.2"    withSources() force(),
+    "com.micronautics"           %% "scalacourses-utils"  % "0.3.4"    withSources(),
+    "com.typesafe"               %  "config"              % "1.3.4"    withSources() force(),
+    "commons-codec"              %  "commons-codec"       % "1.13"     withSources() force(),
+    "commons-io"                 %  "commons-io"          % "2.6"      withSources(),
+    "commons-lang"               %  "commons-lang"        % "2.6"      withSources(),
     "org.apache.httpcomponents"  %  "httpclient"          % httpV      withSources() force(),
     "org.apache.httpcomponents"  %  "httpcore"            % "4.4.12"   withSources() force(),
     "org.apache.httpcomponents"  %  "httpmime"            % httpV      withSources() force(),
     "org.codehaus.jackson"       %  "jackson-mapper-asl"  % "1.9.13"   withSources(),
-    "com.amazonaws"              %  "aws-java-sdk-osgi"   % "1.11.693" withSources(),
-    "org.joda"                   %  "joda-convert"        % "1.9.2"      withSources() force(),
-    "com.fasterxml.jackson.core" %  "jackson-annotations" % jackV      withSources() force(),
-    "com.fasterxml.jackson.core" %  "jackson-core"        % jackV      withSources() force(),
-    "com.fasterxml.jackson.core" %  "jackson-databind"    % jackV      withSources(),
-<<<<<<< HEAD
-    "com.google.code.findbugs"   %  "jsr305"              % "3.0.2"    withSources() force(),
-    "com.micronautics"           %% "scalacourses-utils"  % "0.3.4"    withSources(),
-    "com.typesafe"               %  "config"              % "1.3.0"    withSources() force(),
-    "commons-io"                 %  "commons-io"          % "2.6"      withSources(),
-    "commons-codec"              %  "commons-codec"       % "1.13"     withSources() force(),
-=======
-    "com.google.code.findbugs"   %  "jsr305"              % "3.0.1"    withSources() force(),
-    "com.micronautics"           %% "scalacourses-utils"  % "0.3.0"    withSources(),
-    "com.typesafe"               %  "config"              % "1.3.4"    withSources() force(),
-    "commons-codec"              %  "commons-codec"       % "1.10"     withSources() force(),
-    "commons-io"                 %  "commons-io"          % "2.4"      withSources(),
->>>>>>> 2a0183a8
-    "commons-lang"               %  "commons-lang"        % "2.6"      withSources(),
-    "ch.qos.logback"             %  "logback-classic"     % "1.1.11"    withSources(),
-    "ch.qos.logback"             %  "logback-classic"     % "1.1.3"    withSources(),
+    "org.joda"                   %  "joda-convert"        % "1.9.2"    withSources() force(),
     "org.slf4j"                  %  "slf4j-api"           % "1.7.29"   withSources() force(),
     //
     "junit"                      %  "junit"               % "4.12"  % Test
