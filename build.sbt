/* Copyright 2012-2019 Micronautics Research Corporation. */

import sbt.Keys._

name := "awslib_scala"
organization := "com.micronautics"
licenses += ("Apache-2.0", url("https://www.apache.org/licenses/LICENSE-2.0.html"))
scalaVersion := "2.13.1"
crossScalaVersions := Seq("2.10.6", "2.11.12", "2.12.10", "2.13.1")

scalacOptions ++=
  scalaVersion {
    case sv if sv.startsWith("2.10") => List(
      "-target:jvm-1.7"
    )

    case _ => List(
      "-target:jvm-1.8",
      "-Ywarn-unused"
    )
  }.value ++ Seq(
    "-deprecation",
    "-encoding", "UTF-8",
    "-feature",
    "-unchecked",
    "-Xlint"
  )

fork in Test := false

// define the statements initially evaluated when entering 'console', 'console-quick', or 'console-project'
initialCommands := """
                     |""".stripMargin

javacOptions ++=
  scalaVersion {
    case sv if sv.startsWith("2.10") => List(
      "-source", "1.7",
      "-target", "1.7"
    )

    case _ => List(
      "-source", "1.8",
      "-target", "1.8"
    )
  }.value ++ Seq(
    "-Xlint:deprecation",
    "-Xlint:unchecked",
    "-g:vars"
  )

scalacOptions in (Compile, doc) ++= baseDirectory.map {
  bd: File => Seq[String](
     "-sourcepath", bd.getAbsolutePath,
     "-doc-source-url", "https://github.com/mslinn/{name.value}/tree/master€{FILE_PATH}.scala"
  )
}.value

resolvers ++= Seq(
  "micronautics/scala on bintray" at "https://dl.bintray.com/micronautics/scala"
)

libraryDependencies ++= {
  val httpV = "4.4.1"
  val jackV = "2.9.9"
  Seq(
    "org.apache.httpcomponents"  %  "httpclient"          % httpV      withSources() force(),
    "org.apache.httpcomponents"  %  "httpcore"            % httpV      withSources() force(),
    "org.apache.httpcomponents"  %  "httpmime"            % httpV      withSources() force(),
    "org.codehaus.jackson"       %  "jackson-mapper-asl"  % "1.9.13"   withSources(),
    "org.joda"                   %  "joda-convert"        % "1.7"      withSources() force(),
    "com.amazonaws"              %  "aws-java-sdk-osgi"   % "1.11.693" withSources(),
    "com.fasterxml.jackson.core" %  "jackson-annotations" % jackV      withSources() force(),
    "com.fasterxml.jackson.core" %  "jackson-core"        % jackV      withSources() force(),
    "com.fasterxml.jackson.core" %  "jackson-databind"    % jackV      withSources(),
<<<<<<< HEAD
    "com.google.code.findbugs"   %  "jsr305"              % "3.0.2"    withSources() force(),
    "com.micronautics"           %% "scalacourses-utils"  % "0.3.0"    withSources(),
=======
    "com.google.code.findbugs"   %  "jsr305"              % "3.0.1"    withSources() force(),
    "com.micronautics"           %% "scalacourses-utils"  % "0.3.4"    withSources(),
>>>>>>> d12c0156
    "com.typesafe"               %  "config"              % "1.3.0"    withSources() force(),
    "commons-codec"              %  "commons-codec"       % "1.10"     withSources() force(),
    "commons-io"                 %  "commons-io"          % "2.4"      withSources(),
    "commons-lang"               %  "commons-lang"        % "2.6"      withSources(),
    "ch.qos.logback"             %  "logback-classic"     % "1.1.11"    withSources(),
    "org.slf4j"                  %  "slf4j-api"           % "1.7.12"   withSources() force(),
    //
    "junit"                      %  "junit"               % "4.12"  % Test
  )
}

libraryDependencies ++= scalaVersion {
  case sv if sv.startsWith("2.13") => // Builds with Scala 2.13.x, Play 2.6.x
    Seq(
      "com.typesafe.play"        %% "play-json"        % "2.7.4" withSources() force(),
      "org.clapper"              %% "grizzled-scala"   % "4.9.3" withSources(),
      //
      "com.typesafe.play"        %% "play"             % "2.7.3" % Test withSources(),
      "com.typesafe.play"        %% "play-ws"          % "2.7.3" % Test withSources(),
      "org.scalatestplus.play" %% "scalatestplus-play" % "4.0.3" % Test withSources()
    )

  case sv if sv.startsWith("2.12") => // Builds with Scala 2.12.x, Play 2.6.x
    val playV = "2.6.0-M1"
    Seq(
      "com.typesafe.play"        %% "play-json"        % playV   withSources() force(),
      "org.clapper"              %% "grizzled-scala"   % "4.2.0" withSources(),
      //
      "com.typesafe.play"        %% "play"             % playV   % Test withSources(),
      "com.typesafe.play"        %% "play-ws"          % playV   % Test withSources(),
      "org.scalatestplus.play" %% "scalatestplus-play" % "4.0.3" % Test withSources()
    )

  case sv if sv.startsWith("2.11") => // Builds with Scala 2.11.x, Play 2.5.x
    val playV = "2.5.12"
    Seq(
      "com.typesafe.play"        %% "play-json"        % playV    withSources() force(),
      "com.typesafe.play"        %% "play-iteratees"   % playV    withSources() force(),
      "com.typesafe.play"        %% "play-datacommons" % playV    withSources() force(),
      "com.github.nscala-time"   %% "nscala-time"      % "2.16.0" withSources(),
      "org.clapper"              %% "grizzled-scala"   % "4.2.0"  withSources(),
      //
      "com.typesafe.play"      %% "play"               % playV    % Test withSources(),
      "com.typesafe.play"      %% "play-ws"            % playV    % Test withSources(),
      "org.scalatestplus.play" %% "scalatestplus-play" % "4.0.3"  % Test withSources()
    )

  case sv if sv.startsWith("2.10") => // Builds with Scala 2.10.x, Play 2.2.6
    val playV = "2.2.6"
    Seq(
      "com.typesafe.play"        %% "play-json"           % playV    withSources() force(),
      "com.typesafe.play"        %% "play-iteratees"      % playV    withSources() force(),
      "com.typesafe.play"        %% "play-datacommons"    % playV    withSources() force(),
      "com.github.nscala-time"   %% "nscala-time"         % "2.4.0"  exclude("joda-time", "joda-time"),
      "joda-time"                %  "joda-time"           % "2.8.2",
      "org.clapper"              %  "grizzled-scala_2.10" % "1.3"    withSources(),
      "org.scala-lang"           %  "scala-reflect"       % "2.10.6" force(),
      //
      "com.typesafe.play"        %% "play"                % playV      % Test withSources(),
      "org.scalatestplus"        %% "play"                % "1.4.0-M4" % Test withSources()
    )
}.value

licenses += ("MIT", url("https://opensource.org/licenses/MIT"))

//updateOptions := updateOptions.value.withCachedResolution(cachedResoluton = true)
logBuffered in Test := false

//logLevel := Level.Error

// Only show warnings and errors on the screen for compilations.
// This applies to both test:compile and compile and is Info by default
//logLevel in compile := Level.Warn
logLevel in test := Level.Info // Level.INFO is needed to see detailed output when running tests

name := "awslib_scala"

organization := "com.micronautics"

parallelExecution in Test := false

resolvers ++= Seq(
  "Typesafe Releases"             at "https://repo.typesafe.com/typesafe/releases",
  "micronautics/scala on bintray" at "https://dl.bintray.com/micronautics/scala"
)

scalacOptions ++=
  scalaVersion {
    case sv if sv.startsWith("2.10") => List(
      "-target:jvm-1.7"
    )

    case _ => List(
      "-target:jvm-1.8",
      "-Ywarn-unused"
    )
  }.value ++ Seq(
    "-deprecation",
    "-encoding", "UTF-8",
    "-feature",
    "-unchecked",
    "-Ywarn-adapted-args",
    "-Ywarn-dead-code",
    "-Ywarn-numeric-widen",
    "-Ywarn-value-discard",
    "-Xfuture",
    "-Xlint"
  )

scalacOptions in (Compile, doc) ++= baseDirectory.map {
  bd: File => Seq[String](
     "-sourcepath", bd.getAbsolutePath,
     "-doc-source-url", "https://github.com/mslinn/awslib_scala/tree/master€{FILE_PATH}.scala"
  )
}.value

scalaVersion := "2.12.8"

scmInfo := Some(
  ScmInfo(
    url(s"https://github.com/mslinn/$name"),
    s"git@github.com:mslinn/$name.git"
  )
)

ThisBuild / turbo := true

version := "1.1.13"<|MERGE_RESOLUTION|>--- conflicted
+++ resolved
@@ -73,13 +73,8 @@
     "com.fasterxml.jackson.core" %  "jackson-annotations" % jackV      withSources() force(),
     "com.fasterxml.jackson.core" %  "jackson-core"        % jackV      withSources() force(),
     "com.fasterxml.jackson.core" %  "jackson-databind"    % jackV      withSources(),
-<<<<<<< HEAD
     "com.google.code.findbugs"   %  "jsr305"              % "3.0.2"    withSources() force(),
-    "com.micronautics"           %% "scalacourses-utils"  % "0.3.0"    withSources(),
-=======
-    "com.google.code.findbugs"   %  "jsr305"              % "3.0.1"    withSources() force(),
     "com.micronautics"           %% "scalacourses-utils"  % "0.3.4"    withSources(),
->>>>>>> d12c0156
     "com.typesafe"               %  "config"              % "1.3.0"    withSources() force(),
     "commons-codec"              %  "commons-codec"       % "1.10"     withSources() force(),
     "commons-io"                 %  "commons-io"          % "2.4"      withSources(),
