--- conflicted
+++ resolved
@@ -68,13 +68,8 @@
     "org.apache.httpcomponents"  %  "httpcore"            % httpV      withSources() force(),
     "org.apache.httpcomponents"  %  "httpmime"            % httpV      withSources() force(),
     "org.codehaus.jackson"       %  "jackson-mapper-asl"  % "1.9.13"   withSources(),
-<<<<<<< HEAD
-    "org.joda"                   %  "joda-convert"        % "1.7"      withSources() force(),
     "com.amazonaws"              %  "aws-java-sdk-osgi"   % "1.11.693" withSources(),
-=======
     "org.joda"                   %  "joda-convert"        % "1.9.2"      withSources() force(),
-    "com.amazonaws"              %  "aws-java-sdk-osgi"   % "1.11.327" withSources(),
->>>>>>> 927e9508
     "com.fasterxml.jackson.core" %  "jackson-annotations" % jackV      withSources() force(),
     "com.fasterxml.jackson.core" %  "jackson-core"        % jackV      withSources() force(),
     "com.fasterxml.jackson.core" %  "jackson-databind"    % jackV      withSources(),
