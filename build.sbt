--- conflicted
+++ resolved
@@ -79,13 +79,9 @@
     "commons-codec"              %  "commons-codec"       % "1.10"     withSources() force(),
     "commons-io"                 %  "commons-io"          % "2.4"      withSources(),
     "commons-lang"               %  "commons-lang"        % "2.6"      withSources(),
-<<<<<<< HEAD
     "ch.qos.logback"             %  "logback-classic"     % "1.1.11"    withSources(),
-    "org.slf4j"                  %  "slf4j-api"           % "1.7.12"   withSources() force(),
-=======
     "ch.qos.logback"             %  "logback-classic"     % "1.1.3"    withSources(),
     "org.slf4j"                  %  "slf4j-api"           % "1.7.29"   withSources() force(),
->>>>>>> d67bb5dc
     //
     "junit"                      %  "junit"               % "4.12"  % Test
   )
